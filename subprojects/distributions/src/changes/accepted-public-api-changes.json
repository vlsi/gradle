{
<<<<<<< HEAD
    "acceptedApiChanges": []
=======
    "acceptedApiChanges": [
        {
            "type": "org.gradle.caching.configuration.BuildCacheConfiguration",
            "member": "Method org.gradle.caching.configuration.BuildCacheConfiguration.getLocal()",
            "acceptation": "Local cache configuration is always a DirectoryBuildCache now",
            "changes": []
        },
        {
            "type": "org.gradle.api.tasks.Delete",
            "member": "Method org.gradle.api.tasks.Delete.getClock()",
            "acceptation": "Injected service removed",
            "changes": [
                "Method has been removed"
            ]
        },
        {
            "type": "org.gradle.api.tasks.Delete",
            "member": "Method org.gradle.api.tasks.Delete.getFileResolver()",
            "acceptation": "Injected service removed",
            "changes": [
                "Method has been removed"
            ]
        },
        {
            "type": "org.gradle.api.tasks.Delete",
            "member": "Method org.gradle.api.tasks.Delete.getFileSystem()",
            "acceptation": "Injected service removed",
            "changes": [
                "Method has been removed"
            ]
        },
        {
            "type": "org.gradle.api.tasks.AbstractCopyTask",
            "member": "Method org.gradle.api.tasks.AbstractCopyTask.getFileSystem()",
            "acceptation": "Legacy type removed",
            "changes": [
                "Method return type has changed"
            ]
        },
        {
            "type": "org.gradle.plugins.signing.SignOperation",
            "member": "Class org.gradle.plugins.signing.SignOperation",
            "acceptation": "Public type turned internal to forbid direct instantiation",
            "changes": [
                "Class is now abstract"
            ]
        },
        {
            "type": "org.gradle.api.tasks.compile.AbstractCompile",
            "member": "Method org.gradle.api.tasks.compile.AbstractCompile.compile()",
            "acceptation": "method shouldn't be used",
            "changes": [
                "Method has been removed"
            ]
        },
        {
            "type": "org.gradle.language.nativeplatform.tasks.UnexportMainSymbol",
            "member": "Class org.gradle.language.nativeplatform.tasks.UnexportMainSymbol",
            "acceptation": "The class is incubating and was simply moved",
            "changes": [
                "Interface has been added"
            ]
        },
        {
            "type": "org.gradle.language.nativeplatform.tasks.UnexportMainSymbol",
            "member": "Method org.gradle.language.nativeplatform.tasks.UnexportMainSymbol.getObjects()",
            "acceptation": "The class is incubating and was simply moved",
            "changes": []
        },
        {
            "type": "org.gradle.language.nativeplatform.tasks.UnexportMainSymbol",
            "member": "Method org.gradle.language.nativeplatform.tasks.UnexportMainSymbol.getOutputDirectory()",
            "acceptation": "The class is incubating and was simply moved",
            "changes": []
        },
        {
            "type": "org.gradle.language.nativeplatform.tasks.UnexportMainSymbol",
            "member": "Method org.gradle.language.nativeplatform.tasks.UnexportMainSymbol.getRelocatedObjects()",
            "acceptation": "The class is incubating and was simply moved",
            "changes": []
        },
        {
            "type": "org.gradle.language.nativeplatform.tasks.UnexportMainSymbol",
            "member": "Method org.gradle.language.nativeplatform.tasks.UnexportMainSymbol.unexport(org.gradle.work.InputChanges)",
            "acceptation": "The class is incubating and was simply moved",
            "changes": []
        },
        {
            "type": "org.gradle.language.nativeplatform.tasks.UnexportMainSymbol",
            "member": "Constructor org.gradle.language.nativeplatform.tasks.UnexportMainSymbol()",
            "acceptation": "The class is incubating and was simply move",
            "changes": []
        },
        {
            "type": "org.gradle.api.plugins.antlr.AntlrTask",
            "member": "Method org.gradle.api.plugins.antlr.AntlrTask.execute(org.gradle.api.tasks.incremental.IncrementalTaskInputs)",
            "acceptation": "Migrated to use InputChanges",
            "changes": [
                "Method has been removed"
            ]
        },
        {
            "type": "org.gradle.api.artifacts.repositories.IvyArtifactRepository",
            "member": "Class org.gradle.api.artifacts.repositories.IvyArtifactRepository",
            "acceptation": "Common methods extracted to UrlArtifactRepository",
            "changes": [
                "org.gradle.api.artifacts.repositories.UrlArtifactRepository"
            ]
        },
        {
            "type": "org.gradle.api.artifacts.repositories.MavenArtifactRepository",
            "member": "Class org.gradle.api.artifacts.repositories.MavenArtifactRepository",
            "acceptation": "Common methods extracted to UrlArtifactRepository",
            "changes": [
                "org.gradle.api.artifacts.repositories.UrlArtifactRepository"
            ]
        },
        {
            "type": "org.gradle.api.tasks.TaskValidationException",
            "member": "Class org.gradle.api.tasks.TaskValidationException",
            "acceptation": "TaskValidationException is removed",
            "changes": [
                "Class has been removed"
            ]
        },
        {
            "type": "org.gradle.api.tasks.TaskValidationException",
            "member": "Constructor org.gradle.api.tasks.TaskValidationException(java.lang.String,java.util.List)",
            "acceptation": "TaskValidationException is removed",
            "changes": [
                "Constructor has been removed"
            ]
        },
        {
            "type": "org.gradle.plugin.devel.tasks.ValidateTaskProperties",
            "member": "Class org.gradle.plugin.devel.tasks.ValidateTaskProperties",
            "acceptation": "ValidateTaskProperties is no longer a ConventionTask",
            "changes": [
                "org.gradle.api.internal.ConventionTask.conventionMapping(java.lang.String,groovy.lang.Closure)",
                "org.gradle.api.internal.ConventionTask.conventionMapping(java.lang.String,java.util.concurrent.Callable)",
                "org.gradle.api.internal.ConventionTask.getConventionMapping()"
            ]
        },
        {
            "type": "org.gradle.kotlin.dsl.ComponentMetadataHandlerExtensionsKt",
            "member": "Class org.gradle.kotlin.dsl.ComponentMetadataHandlerExtensionsKt",
            "acceptation": "Reified versions of methods that are already de-incubated",
            "changes": []
        },
        {
            "type": "org.gradle.kotlin.dsl.ComponentMetadataHandlerExtensionsKt",
            "member": "Method org.gradle.kotlin.dsl.ComponentMetadataHandlerExtensionsKt.all(org.gradle.api.artifacts.dsl.ComponentMetadataHandler)",
            "acceptation": "Reified versions of methods that are already de-incubated",
            "changes": []
        },
        {
            "type": "org.gradle.kotlin.dsl.ComponentMetadataHandlerExtensionsKt",
            "member": "Method org.gradle.kotlin.dsl.ComponentMetadataHandlerExtensionsKt.all(org.gradle.api.artifacts.dsl.ComponentMetadataHandler,org.gradle.api.Action)",
            "acceptation": "Reified versions of methods that are already de-incubated",
            "changes": []
        },
        {
            "type": "org.gradle.kotlin.dsl.ComponentMetadataHandlerExtensionsKt",
            "member": "Method org.gradle.kotlin.dsl.ComponentMetadataHandlerExtensionsKt.withModule(org.gradle.api.artifacts.dsl.ComponentMetadataHandler,java.lang.Object)",
            "acceptation": "Reified versions of methods that are already de-incubated",
            "changes": []
        },
        {
            "type": "org.gradle.kotlin.dsl.ComponentMetadataHandlerExtensionsKt",
            "member": "Method org.gradle.kotlin.dsl.ComponentMetadataHandlerExtensionsKt.withModule(org.gradle.api.artifacts.dsl.ComponentMetadataHandler,java.lang.Object,org.gradle.api.Action)",
            "acceptation": "Reified versions of methods that are already de-incubated",
            "changes": []
        },
        {
            "type": "org.gradle.api.reflect.TypeOf",
            "member": "Method org.gradle.api.reflect.TypeOf.getLowerBound()",
            "acceptation": "It goes with the already public API, getUpperBound",
            "changes": []
        },
        {
            "type": "org.gradle.StartParameter",
            "member": "Method org.gradle.StartParameter.doUseEmptySettings()",
            "acceptation": "Method added to work around the deprecation of useEmptySettings(). Users are not intended to extend the StartParameter class.",
            "changes": []
        },
        {
            "type": "org.gradle.api.artifacts.ComponentMetadataDetails",
            "member": "Method org.gradle.api.artifacts.ComponentMetadataDetails.addVariant(java.lang.String,org.gradle.api.Action)",
            "acceptation": "Method added to complete component metadata rules functionality that is de-incubated in 6.0",
            "changes": [
                "Method added to interface"
            ]
        },
        {
            "type": "org.gradle.api.artifacts.ComponentMetadataDetails",
            "member": "Method org.gradle.api.artifacts.ComponentMetadataDetails.addVariant(java.lang.String,java.lang.String,org.gradle.api.Action)",
            "acceptation": "Method added to complete component metadata rules functionality that is de-incubated in 6.0",
            "changes": [
                "Method added to interface"
            ]
        },
        {
            "type": "org.gradle.api.artifacts.MutableVariantFilesMetadata",
            "member": "Class org.gradle.api.artifacts.MutableVariantFilesMetadata",
            "acceptation": "Method added to complete component metadata rules functionality that is de-incubated in 6.0",
            "changes": []
        },
        {
            "type": "org.gradle.api.artifacts.MutableVariantFilesMetadata",
            "member": "Method org.gradle.api.artifacts.MutableVariantFilesMetadata.addFile(java.lang.String)",
            "acceptation": "Method added to complete component metadata rules functionality that is de-incubated in 6.0",
            "changes": []
        },
        {
            "type": "org.gradle.api.artifacts.MutableVariantFilesMetadata",
            "member": "Method org.gradle.api.artifacts.MutableVariantFilesMetadata.addFile(java.lang.String,java.lang.String)",
            "acceptation": "Method added to complete component metadata rules functionality that is de-incubated in 6.0",
            "changes": []
        },
        {
            "type": "org.gradle.api.artifacts.MutableVariantFilesMetadata",
            "member": "Method org.gradle.api.artifacts.MutableVariantFilesMetadata.removeAllFiles()",
            "acceptation": "Method added to complete component metadata rules functionality that is de-incubated in 6.0",
            "changes": []
        },
        {
            "type": "org.gradle.api.artifacts.VariantFileMetadata",
            "member": "Class org.gradle.api.artifacts.VariantFileMetadata",
            "acceptation": "Method added to complete component metadata rules functionality that is de-incubated in 6.0",
            "changes": []
        },
        {
            "type": "org.gradle.api.artifacts.VariantFileMetadata",
            "member": "Method org.gradle.api.artifacts.VariantFileMetadata.getName()",
            "acceptation": "Method added to complete component metadata rules functionality that is de-incubated in 6.0",
            "changes": []
        },
        {
            "type": "org.gradle.api.artifacts.VariantFileMetadata",
            "member": "Method org.gradle.api.artifacts.VariantFileMetadata.getUrl()",
            "acceptation": "Method added to complete component metadata rules functionality that is de-incubated in 6.0",
            "changes": []
        },
        {
            "type": "org.gradle.api.publish.ivy.IvyPublication",
            "member": "Method org.gradle.api.publish.ivy.IvyPublication.suppressAllIvyMetadataWarnings()",
            "acceptation": "Method added to complete GMM publishing functionality that is the default in 6.0",
            "changes": [
                "Method added to interface"
            ]
        },
        {
            "type": "org.gradle.api.publish.ivy.IvyPublication",
            "member": "Method org.gradle.api.publish.ivy.IvyPublication.suppressIvyMetadataWarningsFor(java.lang.String)",
            "acceptation": "Method added to complete GMM publishing functionality that is the default in 6.0",
            "changes": [
                "Method added to interface"
            ]
        },
        {
            "type": "org.gradle.api.publish.maven.MavenPublication",
            "member": "Method org.gradle.api.publish.maven.MavenPublication.suppressAllPomMetadataWarnings()",
            "acceptation": "Method added to complete GMM publishing functionality that is the default in 6.0",
            "changes": [
                "Method added to interface"
            ]
        },
        {
            "type": "org.gradle.api.publish.maven.MavenPublication",
            "member": "Method org.gradle.api.publish.maven.MavenPublication.suppressPomMetadataWarningsFor(java.lang.String)",
            "acceptation": "Method added to complete GMM publishing functionality that is the default in 6.0",
            "changes": [
                "Method added to interface"
            ]
        }
    ]
>>>>>>> 8a7224f4
}<|MERGE_RESOLUTION|>--- conflicted
+++ resolved
@@ -1,282 +1,3 @@
 {
-<<<<<<< HEAD
     "acceptedApiChanges": []
-=======
-    "acceptedApiChanges": [
-        {
-            "type": "org.gradle.caching.configuration.BuildCacheConfiguration",
-            "member": "Method org.gradle.caching.configuration.BuildCacheConfiguration.getLocal()",
-            "acceptation": "Local cache configuration is always a DirectoryBuildCache now",
-            "changes": []
-        },
-        {
-            "type": "org.gradle.api.tasks.Delete",
-            "member": "Method org.gradle.api.tasks.Delete.getClock()",
-            "acceptation": "Injected service removed",
-            "changes": [
-                "Method has been removed"
-            ]
-        },
-        {
-            "type": "org.gradle.api.tasks.Delete",
-            "member": "Method org.gradle.api.tasks.Delete.getFileResolver()",
-            "acceptation": "Injected service removed",
-            "changes": [
-                "Method has been removed"
-            ]
-        },
-        {
-            "type": "org.gradle.api.tasks.Delete",
-            "member": "Method org.gradle.api.tasks.Delete.getFileSystem()",
-            "acceptation": "Injected service removed",
-            "changes": [
-                "Method has been removed"
-            ]
-        },
-        {
-            "type": "org.gradle.api.tasks.AbstractCopyTask",
-            "member": "Method org.gradle.api.tasks.AbstractCopyTask.getFileSystem()",
-            "acceptation": "Legacy type removed",
-            "changes": [
-                "Method return type has changed"
-            ]
-        },
-        {
-            "type": "org.gradle.plugins.signing.SignOperation",
-            "member": "Class org.gradle.plugins.signing.SignOperation",
-            "acceptation": "Public type turned internal to forbid direct instantiation",
-            "changes": [
-                "Class is now abstract"
-            ]
-        },
-        {
-            "type": "org.gradle.api.tasks.compile.AbstractCompile",
-            "member": "Method org.gradle.api.tasks.compile.AbstractCompile.compile()",
-            "acceptation": "method shouldn't be used",
-            "changes": [
-                "Method has been removed"
-            ]
-        },
-        {
-            "type": "org.gradle.language.nativeplatform.tasks.UnexportMainSymbol",
-            "member": "Class org.gradle.language.nativeplatform.tasks.UnexportMainSymbol",
-            "acceptation": "The class is incubating and was simply moved",
-            "changes": [
-                "Interface has been added"
-            ]
-        },
-        {
-            "type": "org.gradle.language.nativeplatform.tasks.UnexportMainSymbol",
-            "member": "Method org.gradle.language.nativeplatform.tasks.UnexportMainSymbol.getObjects()",
-            "acceptation": "The class is incubating and was simply moved",
-            "changes": []
-        },
-        {
-            "type": "org.gradle.language.nativeplatform.tasks.UnexportMainSymbol",
-            "member": "Method org.gradle.language.nativeplatform.tasks.UnexportMainSymbol.getOutputDirectory()",
-            "acceptation": "The class is incubating and was simply moved",
-            "changes": []
-        },
-        {
-            "type": "org.gradle.language.nativeplatform.tasks.UnexportMainSymbol",
-            "member": "Method org.gradle.language.nativeplatform.tasks.UnexportMainSymbol.getRelocatedObjects()",
-            "acceptation": "The class is incubating and was simply moved",
-            "changes": []
-        },
-        {
-            "type": "org.gradle.language.nativeplatform.tasks.UnexportMainSymbol",
-            "member": "Method org.gradle.language.nativeplatform.tasks.UnexportMainSymbol.unexport(org.gradle.work.InputChanges)",
-            "acceptation": "The class is incubating and was simply moved",
-            "changes": []
-        },
-        {
-            "type": "org.gradle.language.nativeplatform.tasks.UnexportMainSymbol",
-            "member": "Constructor org.gradle.language.nativeplatform.tasks.UnexportMainSymbol()",
-            "acceptation": "The class is incubating and was simply move",
-            "changes": []
-        },
-        {
-            "type": "org.gradle.api.plugins.antlr.AntlrTask",
-            "member": "Method org.gradle.api.plugins.antlr.AntlrTask.execute(org.gradle.api.tasks.incremental.IncrementalTaskInputs)",
-            "acceptation": "Migrated to use InputChanges",
-            "changes": [
-                "Method has been removed"
-            ]
-        },
-        {
-            "type": "org.gradle.api.artifacts.repositories.IvyArtifactRepository",
-            "member": "Class org.gradle.api.artifacts.repositories.IvyArtifactRepository",
-            "acceptation": "Common methods extracted to UrlArtifactRepository",
-            "changes": [
-                "org.gradle.api.artifacts.repositories.UrlArtifactRepository"
-            ]
-        },
-        {
-            "type": "org.gradle.api.artifacts.repositories.MavenArtifactRepository",
-            "member": "Class org.gradle.api.artifacts.repositories.MavenArtifactRepository",
-            "acceptation": "Common methods extracted to UrlArtifactRepository",
-            "changes": [
-                "org.gradle.api.artifacts.repositories.UrlArtifactRepository"
-            ]
-        },
-        {
-            "type": "org.gradle.api.tasks.TaskValidationException",
-            "member": "Class org.gradle.api.tasks.TaskValidationException",
-            "acceptation": "TaskValidationException is removed",
-            "changes": [
-                "Class has been removed"
-            ]
-        },
-        {
-            "type": "org.gradle.api.tasks.TaskValidationException",
-            "member": "Constructor org.gradle.api.tasks.TaskValidationException(java.lang.String,java.util.List)",
-            "acceptation": "TaskValidationException is removed",
-            "changes": [
-                "Constructor has been removed"
-            ]
-        },
-        {
-            "type": "org.gradle.plugin.devel.tasks.ValidateTaskProperties",
-            "member": "Class org.gradle.plugin.devel.tasks.ValidateTaskProperties",
-            "acceptation": "ValidateTaskProperties is no longer a ConventionTask",
-            "changes": [
-                "org.gradle.api.internal.ConventionTask.conventionMapping(java.lang.String,groovy.lang.Closure)",
-                "org.gradle.api.internal.ConventionTask.conventionMapping(java.lang.String,java.util.concurrent.Callable)",
-                "org.gradle.api.internal.ConventionTask.getConventionMapping()"
-            ]
-        },
-        {
-            "type": "org.gradle.kotlin.dsl.ComponentMetadataHandlerExtensionsKt",
-            "member": "Class org.gradle.kotlin.dsl.ComponentMetadataHandlerExtensionsKt",
-            "acceptation": "Reified versions of methods that are already de-incubated",
-            "changes": []
-        },
-        {
-            "type": "org.gradle.kotlin.dsl.ComponentMetadataHandlerExtensionsKt",
-            "member": "Method org.gradle.kotlin.dsl.ComponentMetadataHandlerExtensionsKt.all(org.gradle.api.artifacts.dsl.ComponentMetadataHandler)",
-            "acceptation": "Reified versions of methods that are already de-incubated",
-            "changes": []
-        },
-        {
-            "type": "org.gradle.kotlin.dsl.ComponentMetadataHandlerExtensionsKt",
-            "member": "Method org.gradle.kotlin.dsl.ComponentMetadataHandlerExtensionsKt.all(org.gradle.api.artifacts.dsl.ComponentMetadataHandler,org.gradle.api.Action)",
-            "acceptation": "Reified versions of methods that are already de-incubated",
-            "changes": []
-        },
-        {
-            "type": "org.gradle.kotlin.dsl.ComponentMetadataHandlerExtensionsKt",
-            "member": "Method org.gradle.kotlin.dsl.ComponentMetadataHandlerExtensionsKt.withModule(org.gradle.api.artifacts.dsl.ComponentMetadataHandler,java.lang.Object)",
-            "acceptation": "Reified versions of methods that are already de-incubated",
-            "changes": []
-        },
-        {
-            "type": "org.gradle.kotlin.dsl.ComponentMetadataHandlerExtensionsKt",
-            "member": "Method org.gradle.kotlin.dsl.ComponentMetadataHandlerExtensionsKt.withModule(org.gradle.api.artifacts.dsl.ComponentMetadataHandler,java.lang.Object,org.gradle.api.Action)",
-            "acceptation": "Reified versions of methods that are already de-incubated",
-            "changes": []
-        },
-        {
-            "type": "org.gradle.api.reflect.TypeOf",
-            "member": "Method org.gradle.api.reflect.TypeOf.getLowerBound()",
-            "acceptation": "It goes with the already public API, getUpperBound",
-            "changes": []
-        },
-        {
-            "type": "org.gradle.StartParameter",
-            "member": "Method org.gradle.StartParameter.doUseEmptySettings()",
-            "acceptation": "Method added to work around the deprecation of useEmptySettings(). Users are not intended to extend the StartParameter class.",
-            "changes": []
-        },
-        {
-            "type": "org.gradle.api.artifacts.ComponentMetadataDetails",
-            "member": "Method org.gradle.api.artifacts.ComponentMetadataDetails.addVariant(java.lang.String,org.gradle.api.Action)",
-            "acceptation": "Method added to complete component metadata rules functionality that is de-incubated in 6.0",
-            "changes": [
-                "Method added to interface"
-            ]
-        },
-        {
-            "type": "org.gradle.api.artifacts.ComponentMetadataDetails",
-            "member": "Method org.gradle.api.artifacts.ComponentMetadataDetails.addVariant(java.lang.String,java.lang.String,org.gradle.api.Action)",
-            "acceptation": "Method added to complete component metadata rules functionality that is de-incubated in 6.0",
-            "changes": [
-                "Method added to interface"
-            ]
-        },
-        {
-            "type": "org.gradle.api.artifacts.MutableVariantFilesMetadata",
-            "member": "Class org.gradle.api.artifacts.MutableVariantFilesMetadata",
-            "acceptation": "Method added to complete component metadata rules functionality that is de-incubated in 6.0",
-            "changes": []
-        },
-        {
-            "type": "org.gradle.api.artifacts.MutableVariantFilesMetadata",
-            "member": "Method org.gradle.api.artifacts.MutableVariantFilesMetadata.addFile(java.lang.String)",
-            "acceptation": "Method added to complete component metadata rules functionality that is de-incubated in 6.0",
-            "changes": []
-        },
-        {
-            "type": "org.gradle.api.artifacts.MutableVariantFilesMetadata",
-            "member": "Method org.gradle.api.artifacts.MutableVariantFilesMetadata.addFile(java.lang.String,java.lang.String)",
-            "acceptation": "Method added to complete component metadata rules functionality that is de-incubated in 6.0",
-            "changes": []
-        },
-        {
-            "type": "org.gradle.api.artifacts.MutableVariantFilesMetadata",
-            "member": "Method org.gradle.api.artifacts.MutableVariantFilesMetadata.removeAllFiles()",
-            "acceptation": "Method added to complete component metadata rules functionality that is de-incubated in 6.0",
-            "changes": []
-        },
-        {
-            "type": "org.gradle.api.artifacts.VariantFileMetadata",
-            "member": "Class org.gradle.api.artifacts.VariantFileMetadata",
-            "acceptation": "Method added to complete component metadata rules functionality that is de-incubated in 6.0",
-            "changes": []
-        },
-        {
-            "type": "org.gradle.api.artifacts.VariantFileMetadata",
-            "member": "Method org.gradle.api.artifacts.VariantFileMetadata.getName()",
-            "acceptation": "Method added to complete component metadata rules functionality that is de-incubated in 6.0",
-            "changes": []
-        },
-        {
-            "type": "org.gradle.api.artifacts.VariantFileMetadata",
-            "member": "Method org.gradle.api.artifacts.VariantFileMetadata.getUrl()",
-            "acceptation": "Method added to complete component metadata rules functionality that is de-incubated in 6.0",
-            "changes": []
-        },
-        {
-            "type": "org.gradle.api.publish.ivy.IvyPublication",
-            "member": "Method org.gradle.api.publish.ivy.IvyPublication.suppressAllIvyMetadataWarnings()",
-            "acceptation": "Method added to complete GMM publishing functionality that is the default in 6.0",
-            "changes": [
-                "Method added to interface"
-            ]
-        },
-        {
-            "type": "org.gradle.api.publish.ivy.IvyPublication",
-            "member": "Method org.gradle.api.publish.ivy.IvyPublication.suppressIvyMetadataWarningsFor(java.lang.String)",
-            "acceptation": "Method added to complete GMM publishing functionality that is the default in 6.0",
-            "changes": [
-                "Method added to interface"
-            ]
-        },
-        {
-            "type": "org.gradle.api.publish.maven.MavenPublication",
-            "member": "Method org.gradle.api.publish.maven.MavenPublication.suppressAllPomMetadataWarnings()",
-            "acceptation": "Method added to complete GMM publishing functionality that is the default in 6.0",
-            "changes": [
-                "Method added to interface"
-            ]
-        },
-        {
-            "type": "org.gradle.api.publish.maven.MavenPublication",
-            "member": "Method org.gradle.api.publish.maven.MavenPublication.suppressPomMetadataWarningsFor(java.lang.String)",
-            "acceptation": "Method added to complete GMM publishing functionality that is the default in 6.0",
-            "changes": [
-                "Method added to interface"
-            ]
-        }
-    ]
->>>>>>> 8a7224f4
 }